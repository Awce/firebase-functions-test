--- conflicted
+++ resolved
@@ -22,13 +22,9 @@
 
 import { has, merge, random, get, differenceWith } from 'lodash';
 
-<<<<<<< HEAD
-import { CloudFunction, EventContext, Resource, Change } from 'firebase-functions';
+import { CloudFunction, EventContext, Change } from 'firebase-functions';
 import {makeDataSnapshot} from './providers/database';
 const wildcardRegex = new RegExp('{[^/{}]*}', 'g');
-=======
-import { CloudFunction, EventContext, Change } from 'firebase-functions';
->>>>>>> c77aa92d
 
 /** Fields of the event context that can be overridden/customized. */
 export type EventContextOptions = {
@@ -85,66 +81,6 @@
   if (!has(cloudFunction, 'run')) {
     throw new Error('This library can only be used with functions written with firebase-functions v1.0.0 and above');
   }
-<<<<<<< HEAD
-  let wrapped: WrappedFunction = (data: T, options: EventContextOptions) => {
-    // Although in Typescript we require `options` some of our JS samples do not pass it.
-    options = options || {};
-
-    const unsafeData = data as any;
-    if (typeof unsafeData === 'object' && unsafeData._path) {
-        // Remake the snapshot to standardize the path and remove extra slashes
-        const formattedSnapshotPath = _compiledWildcardPath(unsafeData._path, options ? options.params : null);
-        data = makeDataSnapshot(unsafeData._data, formattedSnapshotPath, unsafeData.app) as any;
-
-        // Ensure the path has no wildcards
-        if (unsafeData._path.match(wildcardRegex)) {
-            throw new Error(`Data path ("${unsafeData._path}") should not contain wildcards.`);
-        }
-
-        // Ensure that the same param wasn't specified by the path and the options.params bundle
-        const pathParams = _extractParamsFromPath(cloudFunction.__trigger.eventTrigger.resource, unsafeData._path);
-        const overlappingWildcards = differenceWith(
-            Object.keys(options.params),
-            Object.keys(pathParams),
-        );
-
-        if (overlappingWildcards.length) {
-            throw new Error(`The same context parameter (${overlappingWildcards.join(', ')}) \
-was supplied by the data path "${unsafeData._path}" and the options bundle "${JSON.stringify(options)}".`);
-        }
-
-        // Build final params bundle
-        options.params = {
-          ...options.params,
-          ...pathParams,
-        };
-    }
-    ///
-
-    const defaultContext: EventContext = {
-      eventId: _makeEventId(),
-      resource: {
-        service: cloudFunction.__trigger.eventTrigger.service,
-        name: _compiledWildcardPath(cloudFunction.__trigger.eventTrigger.resource, options? options.params: null),
-      },
-      eventType: cloudFunction.__trigger.eventTrigger.eventType,
-      timestamp: (new Date()).toISOString(),
-      params: {},
-    };
-
-    if (defaultContext.eventType.match(/firebase.database/)) {
-      defaultContext.authType = 'UNAUTHENTICATED';
-      defaultContext.auth = null;
-    }
-
-    if (unsafeData._path &&
-        !_isValidWildcardMatch(cloudFunction.__trigger.eventTrigger.resource, unsafeData._path)) {
-      throw new Error(`Provided path ${_trimSlashes(unsafeData._path)} \
-does not match trigger template ${_trimSlashes(cloudFunction.__trigger.eventTrigger.resource)}`);
-    }
-
-    let context = merge({}, defaultContext, options);
-=======
 
   const isCallableFunction = get(cloudFunction, '__trigger.labels.deployment-callable') === 'true';
 
@@ -163,14 +99,47 @@
     } else {
       _checkOptionValidity(['eventId', 'timestamp', 'params', 'auth', 'authType'], options);
       let eventContextOptions = options as EventContextOptions;
+      const unsafeData = data as any;
+
+      if (typeof unsafeData === 'object' && unsafeData._path) {
+        // Remake the snapshot to standardize the path and remove extra slashes
+        const formattedSnapshotPath = _compiledWildcardPath(
+            unsafeData._path,
+            eventContextOptions ? eventContextOptions.params : null);
+        data = makeDataSnapshot(unsafeData._data, formattedSnapshotPath, unsafeData.app) as any;
+
+        // Ensure the path has no wildcards
+        if (unsafeData._path.match(wildcardRegex)) {
+          throw new Error(`Data path ("${unsafeData._path}") should not contain wildcards.`);
+        }
+
+        // Ensure that the same param wasn't specified by the path and the options.params bundle
+        const pathParams = _extractParamsFromPath(cloudFunction.__trigger.eventTrigger.resource, unsafeData._path);
+        const overlappingWildcards = differenceWith(
+          Object.keys(eventContextOptions.params),
+          Object.keys(pathParams),
+        );
+
+        if (overlappingWildcards.length) {
+          throw new Error(`The same context parameter (${overlappingWildcards.join(', ')}) \
+was supplied by the data path "${unsafeData._path}" and the options bundle "${JSON.stringify(options)}".`);
+        }
+
+        // Build final params bundle
+        eventContextOptions.params = {
+          ...eventContextOptions.params,
+          ...pathParams,
+        };
+      }
+
       const defaultContext: EventContext = {
-          eventId: _makeEventId(),
-          resource: cloudFunction.__trigger.eventTrigger && {
-              service: cloudFunction.__trigger.eventTrigger.service,
-              name: _makeResourceName(
-                cloudFunction.__trigger.eventTrigger.resource,
-                has(eventContextOptions, 'params') && eventContextOptions.params,
-              ),
+        eventId: _makeEventId(),
+        resource: cloudFunction.__trigger.eventTrigger && {
+          service: cloudFunction.__trigger.eventTrigger.service,
+          name: _compiledWildcardPath(
+            cloudFunction.__trigger.eventTrigger.resource,
+            has(eventContextOptions, 'params') && eventContextOptions.params,
+            ),
           },
           eventType: get(cloudFunction, '__trigger.eventTrigger.eventType'),
           timestamp: (new Date()).toISOString(),
@@ -182,10 +151,16 @@
         defaultContext.authType = 'UNAUTHENTICATED';
         defaultContext.auth = null;
       }
+
+      if (unsafeData._path &&
+        !_isValidWildcardMatch(cloudFunction.__trigger.eventTrigger.resource, unsafeData._path)) {
+        throw new Error(`Provided path ${_trimSlashes(unsafeData._path)} \
+does not match trigger template ${_trimSlashes(cloudFunction.__trigger.eventTrigger.resource)}`);
+      }
+
       context = merge({}, defaultContext, eventContextOptions);
     }
 
->>>>>>> c77aa92d
     return cloudFunction.run(
       data,
       context,
